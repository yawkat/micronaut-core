--- conflicted
+++ resolved
@@ -1166,19 +1166,13 @@
                     addInstrumentedListener(connectionFuture, future -> {
                         if (!future.isSuccess()) {
                             Throwable cause = future.cause();
-<<<<<<< HEAD
-                            emitter.error(
-                                    new HttpClientException("Connect Error: " + cause.getMessage(), cause)
-                            );
-=======
                             if (emitter.isCancelled()) {
                                 log.trace("Connection to {} failed, but emitter already cancelled.", requestURI, cause);
                             } else {
-                                emitter.onError(
+                                emitter.error(
                                         new HttpClientException("Connect Error: " + cause.getMessage(), cause)
                                 );
                             }
->>>>>>> 429a23ff
                         } else {
                             try {
                                 sendRequestThroughChannel(
