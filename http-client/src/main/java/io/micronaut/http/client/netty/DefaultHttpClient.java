--- conflicted
+++ resolved
@@ -983,14 +983,8 @@
                         }
                     }).subscribe(p);
                 }, streamArray);
-<<<<<<< HEAD
-                return Flux.from(jsonProcessor).map(jsonNode ->
-                        mediaTypeCodec.decode(type, jsonNode)
-                );
-=======
                 return Flux.from(jsonProcessor)
                         .map(jsonNode -> mediaTypeCodec.decode(type, jsonNode));
->>>>>>> 535924d7
             }).doOnTerminate(() -> {
                 final Object o = request.getAttribute(NettyClientHttpRequest.CHANNEL).orElse(null);
                 if (o instanceof Channel) {
