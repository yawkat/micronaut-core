--- conflicted
+++ resolved
@@ -520,7 +520,6 @@
         val == "success"
     }
 
-<<<<<<< HEAD
     void "test multiple uris"() {
         def client = embeddedServer.applicationContext.getBean(MyGetClient)
 
@@ -535,7 +534,8 @@
 
         then:
         val == "multiple mappings"
-=======
+    }
+
     void "test exploded query param request URI"() {
         when:
         MyGetClient client = embeddedServer.applicationContext.getBean(MyGetClient)
@@ -552,10 +552,9 @@
 
         then:
         requestUri.endsWith("bar=abc&bar=xyz&tag=random")
->>>>>>> 09392b1f
-    }
-
-    @Controller("/get")
+    }
+
+        @Controller("/get")
     static class GetController {
 
         @Get(value = "/simple", produces = MediaType.TEXT_PLAIN)
