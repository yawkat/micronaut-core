--- conflicted
+++ resolved
@@ -15,6 +15,7 @@
  */
 package io.micronaut.context;
 
+import com.sun.org.apache.xpath.internal.Arg;
 import io.micronaut.context.annotation.*;
 import io.micronaut.context.env.PropertyPlaceholderResolver;
 import io.micronaut.context.event.*;
@@ -1963,25 +1964,7 @@
      */
     protected @NonNull
     <T> Collection<BeanDefinition<T>> findBeanCandidates(@NonNull Class<T> beanType, @Nullable BeanDefinition<?> filter) {
-<<<<<<< HEAD
         return findBeanCandidates(null, Argument.of(beanType), filter, true);
-=======
-        Predicate<BeanDefinition<T>> predicate = filter == null ? null : definition -> !definition.equals(filter);
-        return findBeanCandidates(null, beanType, true, predicate);
-    }
-
-    /**
-     * Find bean candidates for the given type.
-     *
-     * @param <T>      The bean generic type
-     * @param beanType The bean type
-     * @param predicate  The predicate to filter candidates, can be null
-     * @return The candidates
-     */
-    protected @NonNull
-    <T> Collection<BeanDefinition<T>> findBeanCandidates(@NonNull Class<T> beanType, @Nullable Predicate<BeanDefinition<T>> predicate) {
-        return findBeanCandidates(null, beanType, true, predicate);
->>>>>>> 33449467
     }
 
     /**
@@ -2019,7 +2002,7 @@
     protected @NonNull
     <T> Collection<BeanDefinition<T>> findBeanCandidates(
             @Nullable BeanResolutionContext resolutionContext,
-            @NonNull Class<T> beanType,
+            @NonNull Argument<T> beanType,
             boolean filterProxied,
             Predicate<BeanDefinition<T>> predicate) {
         ArgumentUtils.requireNonNull("beanType", beanType);
@@ -3005,9 +2988,6 @@
         Predicate<BeanDefinition<T>> predicate = new Predicate<BeanDefinition<T>>() {
             @Override
             public boolean test(BeanDefinition<T> candidate) {
-                if (!includeProvided && candidate.isProvided()) {
-                    return false;
-                }
                 if (candidate.isAbstract()) {
                     return false;
                 }
@@ -3026,22 +3006,17 @@
         if (candidates.isEmpty()) {
             return Optional.empty();
         }
-<<<<<<< HEAD
-        Qualifier<T> finalQualifier = getQualifierForBeanType(beanType, qualifier);
-        filterProxiedTypes(candidates, filterProxied, false);
-=======
-
         filterProxiedTypes(candidates, filterProxied, false, predicate);
->>>>>>> 33449467
 
         int size = candidates.size();
         BeanDefinition<T> definition = null;
         if (size > 0) {
+            Qualifier<T> finalQualifier = getQualifierForBeanType(beanType, qualifier);
             if (finalQualifier != null) {
                 if (LOG.isDebugEnabled()) {
                     LOG.debug("Qualifying bean [{}] for qualifier: {} ", beanType.getName(), finalQualifier);
                 }
-<<<<<<< HEAD
+
                 Stream<BeanDefinition<T>> candidateStream = candidates.stream().filter(c -> {
                     if (!c.isAbstract()) {
                         if (c instanceof NoInjectionBeanDefinition) {
@@ -3053,11 +3028,7 @@
                     return false;
                 });
 
-
                 Stream<BeanDefinition<T>> qualified = finalQualifier.reduce(beanType.getType(), candidateStream);
-=======
-                Stream<BeanDefinition<T>> qualified = qualifier.reduce(beanType, candidates.stream());
->>>>>>> 33449467
                 List<BeanDefinition<T>> beanDefinitionList = qualified.collect(Collectors.toList());
                 if (beanDefinitionList.isEmpty()) {
                     if (LOG.isDebugEnabled()) {
@@ -3077,8 +3048,6 @@
                 if (candidates.size() == 1) {
                     definition = candidates.iterator().next();
                 } else {
-<<<<<<< HEAD
-
                     if (candidates.isEmpty()) {
                         throw new NoSuchBeanException(beanType, null);
                     } else {
@@ -3092,12 +3061,7 @@
                                 throwNonUnique,
                                 candidates
                         );
-=======
-                    if (LOG.isDebugEnabled()) {
-                        LOG.debug("Searching for @Primary for type [{}] from candidates: {} ", beanType.getName(), candidates);
->>>>>>> 33449467
-                    }
-                    definition = lastChanceResolve(beanType, null, throwNonUnique, candidates);
+                    }
                 }
             }
         }
@@ -3111,7 +3075,6 @@
         return Optional.ofNullable(definition);
     }
 
-<<<<<<< HEAD
     private <T> Qualifier<T> getQualifierForBeanType(Argument<T> beanType, Qualifier<T> qualifier) {
         final Argument<?>[] typeParameters = beanType.getTypeParameters();
 
@@ -3132,10 +3095,7 @@
         return qualifier;
     }
 
-    private <T> void filterProxiedTypes(Collection<BeanDefinition<T>> candidates, boolean filterProxied, boolean filterDelegates) {
-=======
     private <T> void filterProxiedTypes(Collection<BeanDefinition<T>> candidates, boolean filterProxied, boolean filterDelegates, Predicate<BeanDefinition<T>> predicate) {
->>>>>>> 33449467
         int count = candidates.size();
         Set<Class> proxiedTypes = new HashSet<>(count);
         Iterator<BeanDefinition<T>> i = candidates.iterator();
@@ -3666,14 +3626,10 @@
         }
     }
 
-<<<<<<< HEAD
+
     private <T> boolean isCandidatePresent(Argument<T> beanType, Qualifier<T> qualifier) {
         qualifier = getQualifierForBeanType(beanType, qualifier);
-        final Collection<BeanDefinition<T>> candidates = findBeanCandidates(null, beanType, null, true);
-=======
-    private <T> boolean isCandidatePresent(Class<T> beanType, Qualifier<T> qualifier) {
         final Collection<BeanDefinition<T>> candidates = findBeanCandidates(null, beanType, true, null);
->>>>>>> 33449467
         if (!candidates.isEmpty()) {
             filterReplacedBeans(null, candidates);
             Stream<BeanDefinition<T>> stream = candidates.stream();
