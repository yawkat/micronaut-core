--- conflicted
+++ resolved
@@ -27,13 +27,8 @@
 
 import io.micronaut.core.annotation.NonNull;
 import io.micronaut.core.annotation.Nullable;
-<<<<<<< HEAD
 import jakarta.inject.Qualifier;
 
-=======
-
-import javax.inject.Scope;
->>>>>>> b7aef71f
 import java.lang.annotation.Annotation;
 import java.lang.annotation.RetentionPolicy;
 import java.util.*;
@@ -712,7 +707,6 @@
                         final String memberName = getElementName(member);
                         nonBindingMembers.add(memberName);
                     }
-<<<<<<< HEAD
                     if (isInstantiatedMember) {
                         final String memberName = getAnnotationMemberName(member);
                         final Object rawValue = readAnnotationValue(originatingElement, member, memberName, annotationValue);
@@ -721,8 +715,6 @@
                             annotationValues.put(memberName, new AnnotationClassValue(acv.getName(), true));
                         }
                     }
-=======
->>>>>>> b7aef71f
                 }
 
                 if (allowAliases) {
@@ -1149,10 +1141,7 @@
                         annotationMirror,
                         annotationValues,
                         Collections.emptyList(),
-<<<<<<< HEAD
                         null,
-=======
->>>>>>> b7aef71f
                         annotationMetadata::addDeclaredRepeatable,
                         annotationMetadata::addDeclaredAnnotation);
             } else {
@@ -1163,10 +1152,7 @@
                         annotationMirror,
                         annotationValues,
                         Collections.emptyList(),
-<<<<<<< HEAD
                         null,
-=======
->>>>>>> b7aef71f
                         annotationMetadata::addRepeatable,
                         annotationMetadata::addAnnotation);
             }
@@ -1182,58 +1168,50 @@
 
     private void buildStereotypeHierarchy(
             List<String> parents,
-<<<<<<< HEAD
-=======
-            AnnotationValue<?> annotationValue,
+            T element,
             DefaultAnnotationMetadata metadata,
             boolean isDeclared,
+            boolean allowAliases,
             List<String> excludes) {
-        List<AnnotationValue<?>> annotationMirrors = annotationValue.getStereotypes();
+        List<? extends A> annotationMirrors = getAnnotationsForType(element);
 
         LinkedList<AnnotationValueBuilder<?>> interceptorBindings = new LinkedList<>();
         final String lastParent = CollectionUtils.last(parents);
-        if (CollectionUtils.isNotEmpty(annotationMirrors)) {
+        if (!annotationMirrors.isEmpty()) {
 
             // first add the top level annotations
-            List<AnnotationValue<?>> topLevel = new ArrayList<>();
-            final ListIterator<AnnotationValue<?>> listIterator = annotationMirrors.listIterator();
+            List<A> topLevel = new ArrayList<>();
+            final ListIterator<? extends A> listIterator = annotationMirrors.listIterator();
             while (listIterator.hasNext()) {
-                AnnotationValue<?> annotationMirror = listIterator.next();
-
-                String annotationName = annotationMirror.getAnnotationName();
-                if (annotationName.equals(annotationValue.getAnnotationName())) {
+                A annotationMirror = listIterator.next();
+
+                String annotationName = getAnnotationTypeName(annotationMirror);
+                if (annotationName.equals(getElementName(element))) {
                     continue;
                 }
 
                 if (!AnnotationUtil.INTERNAL_ANNOTATION_NAMES.contains(annotationName) && !excludes.contains(annotationName)) {
-                    if (AnnotationUtil.ANN_AROUND.equals(lastParent) || AnnotationUtil.ANN_INTRODUCTION.equals(lastParent)) {
+                    if (AnnotationUtil.ADVICE_STEREOTYPES.contains(lastParent)) {
                         if (AnnotationUtil.ANN_INTERCEPTOR_BINDING.equals(annotationName)) {
                             // skip @InterceptorBinding stereotype handled in last round
                             continue;
                         }
                     }
-                    if (lastParent != null) {
-                        AnnotationValueBuilder<?> interceptorBinding = null;
-                        if (AnnotationUtil.ANN_AROUND.equals(annotationName) || AnnotationUtil.ANN_INTERCEPTOR_BINDING.equals(annotationName)) {
-                            interceptorBinding = AnnotationValue.builder(AnnotationUtil.ANN_INTERCEPTOR_BINDING)
-                                    .member(AnnotationMetadata.VALUE_MEMBER, new AnnotationClassValue<>(lastParent))
-                                    .member("kind", "AROUND");
-                        } else if (AnnotationUtil.ANN_INTRODUCTION.equals(annotationName)) {
-                            interceptorBinding = AnnotationValue.builder(AnnotationUtil.ANN_INTERCEPTOR_BINDING)
-                                    .member(AnnotationMetadata.VALUE_MEMBER, new AnnotationClassValue<>(lastParent))
-                                    .member("kind", "INTRODUCTION");
-                        }
-                        if (interceptorBinding != null) {
-                            interceptorBindings.add(interceptorBinding);
-                        }
-                    }
-
-                    final RetentionPolicy retentionPolicy = annotationMirror.getRetentionPolicy();
+                    addToInterceptorBindingsIfNecessary(interceptorBindings, lastParent, annotationName);
+
+                    final T annotationTypeMirror = getTypeForAnnotation(annotationMirror);
+                    final RetentionPolicy retentionPolicy = getRetentionPolicy(annotationTypeMirror);
 
                     topLevel.add(annotationMirror);
 
-                    Map<CharSequence, Object> data = annotationMirror.getValues();
-
+                    Map<CharSequence, Object> data = populateAnnotationData(
+                            element,
+                            annotationMirror,
+                            metadata,
+                            isDeclared,
+                            retentionPolicy,
+                            allowAliases
+                    );
                     final boolean hasInterceptorBinding = !interceptorBindings.isEmpty();
                     if (hasInterceptorBinding && AnnotationUtil.ANN_INTERCEPTOR_BINDING.equals(annotationName)) {
                         interceptorBindings.getLast().members(data);
@@ -1258,14 +1236,20 @@
                     }
 
                     if (isDeclared) {
-                        metadata.addDeclaredStereotype(parents, annotationName, data, retentionPolicy);
+                        applyTransformations(listIterator, metadata, isDeclared, annotationMirror, data, parents, interceptorBindings,
+                                (string, av) -> metadata.addDeclaredRepeatableStereotype(parents, string, av),
+                                (string, values, rp) -> metadata.addDeclaredStereotype(parents, string, values, rp));
                     } else {
-                        metadata.addStereotype(parents, annotationName, data, retentionPolicy);
-                    }
-                }
-            }
+                        applyTransformations(listIterator, metadata, isDeclared, annotationMirror, data, parents, interceptorBindings,
+                                (string, av) -> metadata.addRepeatableStereotype(parents, string, av),
+                                (string, values, rp) -> metadata.addStereotype(parents, string, values, rp));
+                    }
+                }
+            }
+            // remove any annotations stripped out by transformations
+            topLevel.removeIf((a) -> !annotationMirrors.contains(a));
             // now add meta annotations
-            for (AnnotationValue<?> annotationMirror : topLevel) {
+            for (A annotationMirror : topLevel) {
                 processAnnotationStereotype(parents, annotationMirror, metadata, isDeclared);
             }
         }
@@ -1288,29 +1272,48 @@
         }
     }
 
+    private void addToInterceptorBindingsIfNecessary(LinkedList<AnnotationValueBuilder<?>> interceptorBindings, String lastParent, String annotationName) {
+        if (lastParent != null) {
+            AnnotationValueBuilder<?> interceptorBinding = null;
+            if (AnnotationUtil.ANN_AROUND.equals(annotationName) || AnnotationUtil.ANN_INTERCEPTOR_BINDING.equals(annotationName)) {
+                interceptorBinding = AnnotationValue.builder(AnnotationUtil.ANN_INTERCEPTOR_BINDING)
+                        .member(AnnotationMetadata.VALUE_MEMBER, new AnnotationClassValue<>(lastParent))
+                        .member("kind", "AROUND");
+            } else if (AnnotationUtil.ANN_INTRODUCTION.equals(annotationName)) {
+                interceptorBinding = AnnotationValue.builder(AnnotationUtil.ANN_INTERCEPTOR_BINDING)
+                        .member(AnnotationMetadata.VALUE_MEMBER, new AnnotationClassValue<>(lastParent))
+                        .member("kind", "INTRODUCTION");
+            } else if (AnnotationUtil.ANN_AROUND_CONSTRUCT.equals(annotationName)) {
+                interceptorBinding = AnnotationValue.builder(AnnotationUtil.ANN_INTERCEPTOR_BINDING)
+                        .member(AnnotationMetadata.VALUE_MEMBER, new AnnotationClassValue<>(lastParent))
+                        .member("kind", "AROUND_CONSTRUCT");
+            }
+            if (interceptorBinding != null) {
+                interceptorBindings.add(interceptorBinding);
+            }
+        }
+    }
 
     private void buildStereotypeHierarchy(
             List<String> parents,
->>>>>>> b7aef71f
-            T element,
+            AnnotationValue<?> annotationValue,
             DefaultAnnotationMetadata metadata,
             boolean isDeclared,
-            boolean allowAliases,
             List<String> excludes) {
-        List<? extends A> annotationMirrors = getAnnotationsForType(element);
+        List<AnnotationValue<?>> annotationMirrors = annotationValue.getStereotypes();
 
         LinkedList<AnnotationValueBuilder<?>> interceptorBindings = new LinkedList<>();
         final String lastParent = CollectionUtils.last(parents);
-        if (!annotationMirrors.isEmpty()) {
+        if (CollectionUtils.isNotEmpty(annotationMirrors)) {
 
             // first add the top level annotations
-            List<A> topLevel = new ArrayList<>();
-            final ListIterator<? extends A> listIterator = annotationMirrors.listIterator();
+            List<AnnotationValue<?>> topLevel = new ArrayList<>();
+            final ListIterator<AnnotationValue<?>> listIterator = annotationMirrors.listIterator();
             while (listIterator.hasNext()) {
-                A annotationMirror = listIterator.next();
-
-                String annotationName = getAnnotationTypeName(annotationMirror);
-                if (annotationName.equals(getElementName(element))) {
+                AnnotationValue<?> annotationMirror = listIterator.next();
+
+                String annotationName = annotationMirror.getAnnotationName();
+                if (annotationName.equals(annotationValue.getAnnotationName())) {
                     continue;
                 }
 
@@ -1323,28 +1326,15 @@
                     }
                     addToInterceptorBindingsIfNecessary(interceptorBindings, lastParent, annotationName);
 
-                    final T annotationTypeMirror = getTypeForAnnotation(annotationMirror);
-                    final RetentionPolicy retentionPolicy = getRetentionPolicy(annotationTypeMirror);
+                    final RetentionPolicy retentionPolicy = annotationMirror.getRetentionPolicy();
 
                     topLevel.add(annotationMirror);
 
-<<<<<<< HEAD
-                    Map<CharSequence, Object> data = populateAnnotationData(
-                            element,
-                            annotationMirror,
-                            metadata,
-                            isDeclared,
-                            retentionPolicy,
-                            allowAliases
-                    );
+                    Map<CharSequence, Object> data = annotationMirror.getValues();
+
                     final boolean hasInterceptorBinding = !interceptorBindings.isEmpty();
                     if (hasInterceptorBinding && AnnotationUtil.ANN_INTERCEPTOR_BINDING.equals(annotationName)) {
                         interceptorBindings.getLast().members(data);
-=======
-                    Map<CharSequence, Object> data = populateAnnotationData(element, annotationMirror, metadata, isDeclared, retentionPolicy, allowAliases);
-                    if (interceptorBinding != null && AnnotationUtil.ANN_INTERCEPTOR_BINDING.equals(annotationName)) {
-                        interceptorBinding.members(data);
->>>>>>> b7aef71f
                         continue;
                     }
                     if (hasInterceptorBinding && Type.class.getName().equals(annotationName)) {
@@ -1366,134 +1356,6 @@
                     }
 
                     if (isDeclared) {
-<<<<<<< HEAD
-                        applyTransformations(listIterator, metadata, isDeclared, annotationMirror, data, parents, interceptorBindings,
-=======
-                        applyTransformations(listIterator, metadata, isDeclared, annotationMirror, data, parents,
->>>>>>> b7aef71f
-                                (string, av) -> metadata.addDeclaredRepeatableStereotype(parents, string, av),
-                                (string, values, rp) -> metadata.addDeclaredStereotype(parents, string, values, rp));
-                    } else {
-<<<<<<< HEAD
-                        applyTransformations(listIterator, metadata, isDeclared, annotationMirror, data, parents, interceptorBindings,
-=======
-                        applyTransformations(listIterator, metadata, isDeclared, annotationMirror, data, parents,
->>>>>>> b7aef71f
-                                (string, av) -> metadata.addRepeatableStereotype(parents, string, av),
-                                (string, values, rp) -> metadata.addStereotype(parents, string, values, rp));
-                    }
-                }
-            }
-            // remove any annotations stripped out by transformations
-            topLevel.removeIf((a) -> !annotationMirrors.contains(a));
-            // now add meta annotations
-            for (A annotationMirror : topLevel) {
-                processAnnotationStereotype(parents, annotationMirror, metadata, isDeclared);
-            }
-        }
-
-        if (!interceptorBindings.isEmpty()) {
-            for (AnnotationValueBuilder<?> interceptorBinding : interceptorBindings) {
-
-                if (isDeclared) {
-                    metadata.addDeclaredRepeatable(
-                            AnnotationUtil.ANN_INTERCEPTOR_BINDINGS,
-                            interceptorBinding.build()
-                    );
-                } else {
-                    metadata.addRepeatable(
-                            AnnotationUtil.ANN_INTERCEPTOR_BINDINGS,
-                            interceptorBinding.build()
-                    );
-                }
-            }
-        }
-    }
-
-    private void addToInterceptorBindingsIfNecessary(LinkedList<AnnotationValueBuilder<?>> interceptorBindings, String lastParent, String annotationName) {
-        if (lastParent != null) {
-            AnnotationValueBuilder<?> interceptorBinding = null;
-            if (AnnotationUtil.ANN_AROUND.equals(annotationName) || AnnotationUtil.ANN_INTERCEPTOR_BINDING.equals(annotationName)) {
-                interceptorBinding = AnnotationValue.builder(AnnotationUtil.ANN_INTERCEPTOR_BINDING)
-                        .member(AnnotationMetadata.VALUE_MEMBER, new AnnotationClassValue<>(lastParent))
-                        .member("kind", "AROUND");
-            } else if (AnnotationUtil.ANN_INTRODUCTION.equals(annotationName)) {
-                interceptorBinding = AnnotationValue.builder(AnnotationUtil.ANN_INTERCEPTOR_BINDING)
-                        .member(AnnotationMetadata.VALUE_MEMBER, new AnnotationClassValue<>(lastParent))
-                        .member("kind", "INTRODUCTION");
-            } else if (AnnotationUtil.ANN_AROUND_CONSTRUCT.equals(annotationName)) {
-                interceptorBinding = AnnotationValue.builder(AnnotationUtil.ANN_INTERCEPTOR_BINDING)
-                        .member(AnnotationMetadata.VALUE_MEMBER, new AnnotationClassValue<>(lastParent))
-                        .member("kind", "AROUND_CONSTRUCT");
-            }
-            if (interceptorBinding != null) {
-                interceptorBindings.add(interceptorBinding);
-            }
-        }
-    }
-
-    private void buildStereotypeHierarchy(
-            List<String> parents,
-            AnnotationValue<?> annotationValue,
-            DefaultAnnotationMetadata metadata,
-            boolean isDeclared,
-            List<String> excludes) {
-        List<AnnotationValue<?>> annotationMirrors = annotationValue.getStereotypes();
-
-        LinkedList<AnnotationValueBuilder<?>> interceptorBindings = new LinkedList<>();
-        final String lastParent = CollectionUtils.last(parents);
-        if (CollectionUtils.isNotEmpty(annotationMirrors)) {
-
-            // first add the top level annotations
-            List<AnnotationValue<?>> topLevel = new ArrayList<>();
-            final ListIterator<AnnotationValue<?>> listIterator = annotationMirrors.listIterator();
-            while (listIterator.hasNext()) {
-                AnnotationValue<?> annotationMirror = listIterator.next();
-
-                String annotationName = annotationMirror.getAnnotationName();
-                if (annotationName.equals(annotationValue.getAnnotationName())) {
-                    continue;
-                }
-
-                if (!AnnotationUtil.INTERNAL_ANNOTATION_NAMES.contains(annotationName) && !excludes.contains(annotationName)) {
-                    if (AnnotationUtil.ADVICE_STEREOTYPES.contains(lastParent)) {
-                        if (AnnotationUtil.ANN_INTERCEPTOR_BINDING.equals(annotationName)) {
-                            // skip @InterceptorBinding stereotype handled in last round
-                            continue;
-                        }
-                    }
-                    addToInterceptorBindingsIfNecessary(interceptorBindings, lastParent, annotationName);
-
-                    final RetentionPolicy retentionPolicy = annotationMirror.getRetentionPolicy();
-
-                    topLevel.add(annotationMirror);
-
-                    Map<CharSequence, Object> data = annotationMirror.getValues();
-
-                    final boolean hasInterceptorBinding = !interceptorBindings.isEmpty();
-                    if (hasInterceptorBinding && AnnotationUtil.ANN_INTERCEPTOR_BINDING.equals(annotationName)) {
-                        interceptorBindings.getLast().members(data);
-                        continue;
-                    }
-                    if (hasInterceptorBinding && Type.class.getName().equals(annotationName)) {
-                        final Object o = data.get(AnnotationMetadata.VALUE_MEMBER);
-                        AnnotationClassValue<?> interceptorType = null;
-                        if (o instanceof AnnotationClassValue) {
-                            interceptorType = (AnnotationClassValue<?>) o;
-                        } else if (o instanceof AnnotationClassValue[]) {
-                            final AnnotationClassValue[] values = (AnnotationClassValue[]) o;
-                            if (values.length > 0) {
-                                interceptorType = values[0];
-                            }
-                        }
-                        if (interceptorType != null) {
-                            for (AnnotationValueBuilder<?> interceptorBinding : interceptorBindings) {
-                                interceptorBinding.member("interceptorType", interceptorType);
-                            }
-                        }
-                    }
-
-                    if (isDeclared) {
                         metadata.addDeclaredStereotype(parents, annotationName, data, retentionPolicy);
                     } else {
                         metadata.addStereotype(parents, annotationName, data, retentionPolicy);
@@ -1584,10 +1446,7 @@
                                       A annotationMirror,
                                       Map<CharSequence, Object> data,
                                       List<String> parents,
-<<<<<<< HEAD
                                       @Nullable LinkedList<AnnotationValueBuilder<?>> interceptorBindings,
-=======
->>>>>>> b7aef71f
                                       BiConsumer<String, AnnotationValue> addRepeatableAnnotation,
                                       TriConsumer<String, Map<CharSequence, Object>, RetentionPolicy> addAnnotation) {
         String annotationName = getAnnotationTypeName(annotationMirror);
@@ -1714,7 +1573,6 @@
                     final List<AnnotationValue<?>> transformedValues = annotationTransformer.transform(av, visitorContext);
                     for (AnnotationValue<?> transformedValue : transformedValues) {
                         final String transformedAnnotationName = transformedValue.getAnnotationName();
-<<<<<<< HEAD
                         if (interceptorBindings != null && !parents.isEmpty() && AnnotationUtil.ANN_INTERCEPTOR_BINDING.equals(transformedAnnotationName)) {
                             final AnnotationValueBuilder<Annotation> newBuilder = AnnotationValue
                                     .builder(transformedAnnotationName, transformedValue.getRetentionPolicy())
@@ -1724,8 +1582,6 @@
                             }
                             interceptorBindings.add(newBuilder);
                         }
-=======
->>>>>>> b7aef71f
                         final String transformedRepeatableName;
 
                         if (isRepeatableCandidate(transformedAnnotationName)) {
@@ -1751,7 +1607,6 @@
                                     transformedValue.getRetentionPolicy());
                         }
                         addTransformedStereotypes(annotationMetadata, isDeclared, transformedAnnotationName, parents);
-<<<<<<< HEAD
                     }
                 }
             }
@@ -1779,8 +1634,6 @@
                         break;
                     } else {
                         mappedAnnotations.add(annotationValue);
-=======
->>>>>>> b7aef71f
                     }
                 }
             }
@@ -1794,43 +1647,6 @@
                 !AnnotationUtil.NON_NULL.equals(transformedAnnotationName);
     }
 
-<<<<<<< HEAD
-=======
-    private List<AnnotationValue<?>> remapAnnotation(String annotationName) {
-        String packageName = NameUtils.getPackageName(annotationName);
-        List<AnnotationRemapper> annotationRemappers = ANNOTATION_REMAPPERS.get(packageName);
-        List<AnnotationValue<?>> mappedAnnotations = new ArrayList<>();
-        if (annotationRemappers == null || annotationRemappers.isEmpty()) {
-            mappedAnnotations.add(AnnotationValue.builder(annotationName).build());
-            return mappedAnnotations;
-        }
-
-        VisitorContext visitorContext = createVisitorContext();
-        io.micronaut.core.annotation.AnnotationValue<?> av = new AnnotationValue<>(annotationName);
-
-        for (AnnotationRemapper annotationRemapper : annotationRemappers) {
-            List<AnnotationValue<?>> remappedValues = annotationRemapper.remap(av, visitorContext);
-            if (CollectionUtils.isNotEmpty(remappedValues)) {
-                for (AnnotationValue<?> annotationValue : remappedValues) {
-                    if (annotationValue == av && remappedValues.size() == 1) {
-                        // bail, the re-mapper just returned the same annotation
-                        break;
-                    } else {
-                        mappedAnnotations.add(annotationValue);
-                    }
-                }
-            }
-        }
-        return mappedAnnotations;
-    }
-
-    private boolean isRepeatableCandidate(String transformedAnnotationName) {
-        return !AnnotationUtil.INTERNAL_ANNOTATION_NAMES.contains(transformedAnnotationName) &&
-                !AnnotationUtil.NULLABLE.equals(transformedAnnotationName) &&
-                !AnnotationUtil.NON_NULL.equals(transformedAnnotationName);
-    }
-
->>>>>>> b7aef71f
     private void addTransformedStereotypes(DefaultAnnotationMetadata annotationMetadata,
                                            boolean isDeclared,
                                            String transformedAnnotationName,
