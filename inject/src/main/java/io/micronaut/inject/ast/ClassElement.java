--- conflicted
+++ resolved
@@ -65,14 +65,6 @@
     }
 
     /**
-<<<<<<< HEAD
-     * @see FreeTypeVariableElement
-     * @return Whether this is a free type variable.
-     */
-    @Experimental
-    default boolean isFreeTypeVariable() {
-        return this instanceof FreeTypeVariableElement;
-=======
      * @see GenericPlaceholderElement
      * @return Whether this is a generic placeholder.
      * @since 3.1.0
@@ -80,7 +72,6 @@
     @Experimental
     default boolean isGenericPlaceholder() {
         return this instanceof GenericPlaceholderElement;
->>>>>>> 13fce119
     }
 
     /**
@@ -322,14 +313,6 @@
      * this method reflects the <i>declaration</i> type: If there is a {@code class Test<T> { T field; }}, this method
      * will return {@code T} as the field type, even if the field type was obtained through a {@code Test<String>}.
      *
-<<<<<<< HEAD
-     * @return The list of type arguments, in the same order as {@link #getDeclaredTypeVariables()}. Must be empty or
-     * of the same length as {@link #getDeclaredTypeVariables()}.
-     */
-    @NonNull
-    @Experimental
-    default List<? extends ClassElement> getBoundTypeArguments() {
-=======
      * @return The list of type arguments, in the same order as {@link #getDeclaredGenericPlaceholders()}. Must be empty or
      * of the same length as {@link #getDeclaredGenericPlaceholders()}.
      * @since 3.1.0
@@ -337,21 +320,11 @@
     @NonNull
     @Experimental
     default List<? extends ClassElement> getBoundGenericTypes() {
->>>>>>> 13fce119
         return new ArrayList<>(getTypeArguments().values());
     }
 
     /**
      * The type arguments declared on the raw class. Independent of the actual
-<<<<<<< HEAD
-     * {@link #getBoundTypeArguments() bound type arguments}.
-     *
-     * @return The type arguments declared on this class.
-     */
-    @NonNull
-    @Experimental
-    default List<? extends FreeTypeVariableElement> getDeclaredTypeVariables() {
-=======
      * {@link #getBoundGenericTypes() bound type arguments}.
      *
      * <p>This method will resolve the generic placeholders defined of the declaring class, if any.
@@ -365,7 +338,6 @@
     @NonNull
     @Experimental
     default List<? extends GenericPlaceholderElement> getDeclaredGenericPlaceholders() {
->>>>>>> 13fce119
         return Collections.emptyList();
     }
 
@@ -374,20 +346,12 @@
      * {@code List<String>}, this returns {@code List}.
      *
      * @return The raw class of this potentially parameterized type.
-<<<<<<< HEAD
-     */
-    @NonNull
-    @Experimental
-    default ClassElement getRawClass() {
-        return withBoundTypeArguments(Collections.emptyList());
-=======
      * @since 3.1.0
      */
     @NonNull
     @Experimental
     default ClassElement getRawClassElement() {
         return withBoundGenericTypes(Collections.emptyList());
->>>>>>> 13fce119
     }
 
     /**
@@ -401,39 +365,20 @@
      */
     @NonNull
     @Experimental
-<<<<<<< HEAD
-    default ClassElement withBoundTypeArguments(@NonNull List<? extends ClassElement> typeArguments) {
-=======
     default ClassElement withBoundGenericTypes(@NonNull List<? extends ClassElement> typeArguments) {
->>>>>>> 13fce119
         return this;
     }
 
     /**
-<<<<<<< HEAD
-     * Perform a fold operation on all this type's component types (type arguments, wildcard bounds), and then on this
-     * type. For {@code List<? extends String>}, this returns {@code f(List<f(? extends f(String))>)}. The bounds of
-     * type variables are not folded.
-=======
      * Perform a fold operation on the type arguments (type arguments, wildcard bounds, resolved via {@link #getBoundGenericTypes()}), and then on this
      * type. For {@code List<? extends String>}, this returns {@code f(List<f(? extends f(String))>)}. The bounds of
      * type variables are not folded.
      *
->>>>>>> 13fce119
      * <p>
      * {@code null} has special meaning here. Returning {@code null} from a fold operation will try to make the
      * surrounding type a raw type. For example, for {@code Map<String, Object>}, returning {@code null} for the fold
      * on {@code Object} will lead to the parameterized {@code Map<String, null>} type being replaced by {@code Map}.
      * <p>
-<<<<<<< HEAD
-     * This also means that this method may return {@code null} if the top-level fold operation returned {@code null}.
-     *
-     * @param fold The fold operation to apply recursively to all component types.
-     * @return The folded type.
-     */
-    @Experimental
-    default ClassElement foldTypes(@NonNull Function<ClassElement, ClassElement> fold) {
-=======
      *
      * <p>This also means that this method may return {@code null} if the top-level fold operation returned {@code null}.</p>
      *
@@ -444,7 +389,6 @@
      */
     @Experimental
     default ClassElement foldBoundGenericTypes(@NonNull Function<ClassElement, ClassElement> fold) {
->>>>>>> 13fce119
         return fold.apply(this);
     }
 
@@ -558,11 +502,7 @@
         if (type instanceof Class) {
             return new ReflectClassElement((Class<?>) type);
         } else if (type instanceof TypeVariable<?>) {
-<<<<<<< HEAD
-            return new ReflectFreeTypeVariableElement((TypeVariable<?>) type, 0);
-=======
             return new ReflectGenericPlaceholderElement((TypeVariable<?>) type, 0);
->>>>>>> 13fce119
         } else if (type instanceof WildcardType) {
             return new ReflectWildcardElement((WildcardType) type);
         } else if (type instanceof ParameterizedType) {
@@ -573,11 +513,7 @@
             return new ReflectClassElement(ReflectTypeElement.getErasure(type)) {
                 @NonNull
                 @Override
-<<<<<<< HEAD
-                public List<? extends ClassElement> getBoundTypeArguments() {
-=======
                 public List<? extends ClassElement> getBoundGenericTypes() {
->>>>>>> 13fce119
                     return Arrays.stream(pType.getActualTypeArguments())
                             .map(ClassElement::of)
                             .collect(Collectors.toList());
@@ -619,13 +555,8 @@
 
             @NonNull
             @Override
-<<<<<<< HEAD
-            public List<? extends ClassElement> getBoundTypeArguments() {
-                return getDeclaredTypeVariables().stream()
-=======
             public List<? extends ClassElement> getBoundGenericTypes() {
                 return getDeclaredGenericPlaceholders().stream()
->>>>>>> 13fce119
                         .map(tv -> typeArguments.get(tv.getVariableName()))
                         .collect(Collectors.toList());
             }
