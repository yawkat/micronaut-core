plugins {
    id "org.jetbrains.kotlin.jvm" version "1.4.10"
    id "org.jetbrains.kotlin.kapt" version "1.4.10"
}

dependencies {
    api "org.jetbrains.kotlin:kotlin-stdlib-jdk8:$kotlinVersion"
    api "org.jetbrains.kotlin:kotlin-reflect:$kotlinVersion"
    api "org.jetbrains.kotlinx:kotlinx-coroutines-core:1.3.9-native-mt"
    api "org.jetbrains.kotlinx:kotlinx-coroutines-jdk8:1.3.9-native-mt"
    api "org.jetbrains.kotlinx:kotlinx-coroutines-rx2:1.3.9-native-mt"
    api project(':http-server-netty')
    api project(':http-client')
    api project(':runtime')

    testImplementation "org.jetbrains.kotlin:kotlin-test-junit:$kotlinVersion"
    testImplementation "org.jetbrains.kotlin:kotlin-test:$kotlinVersion"
    testImplementation "org.jetbrains.kotlinx:kotlinx-coroutines-rx2:1.3.9-native-mt"

    // Adding these for now since micronaut-test isnt resolving correctly ... probably need to upgrade gradle there too
    testImplementation("org.junit.jupiter:junit-jupiter-api:$junitVersion")

    testImplementation project(":validation")
    testImplementation project(":management")
    testImplementation project(':inject-java')
    testImplementation project(":inject")
    testImplementation dependencyVersion("jcache")
    testImplementation project(':validation')
    testImplementation project(":http-client")
    testImplementation project(":session")
    testImplementation dependencyModuleVersion("groovy", "groovy-templates")
    testImplementation dependencyModuleVersion("micronaut.test", "micronaut-test-junit5"), {
        exclude module:'micronaut-runtime'
        exclude module:'micronaut-inject'
    }
    testImplementation dependencyModuleVersion("micronaut.test", "micronaut-test-kotlintest"), {
        exclude module:'micronaut-runtime'
        exclude module:'micronaut-inject'
    }
    testImplementation project(":function-client")
    testImplementation project(":function-web")
    testImplementation 'io.kotlintest:kotlintest-runner-junit5:3.4.2'
    testImplementation 'org.zalando:logbook-netty:2.1.0'
    testImplementation project(':tracing')
    kaptTest project(':inject-java')
    kaptTest project(':validation')
<<<<<<< HEAD
    testRuntimeOnly "org.junit.jupiter:junit-jupiter-engine:$junitVersion"
    testRuntimeOnly group: 'com.amazonaws', name: 'aws-java-sdk-lambda', version: '1.11.859'
=======
    testRuntimeOnly "org.junit.jupiter:junit-jupiter-engine:$junit5Version"
    testRuntimeOnly group: 'com.amazonaws', name: 'aws-java-sdk-lambda', version: '1.11.862'
>>>>>>> 6f41e9af
}

compileTestKotlin {
    kotlinOptions.jvmTarget = "1.8"
}

test {
    useJUnitPlatform()
}<|MERGE_RESOLUTION|>--- conflicted
+++ resolved
@@ -44,13 +44,8 @@
     testImplementation project(':tracing')
     kaptTest project(':inject-java')
     kaptTest project(':validation')
-<<<<<<< HEAD
     testRuntimeOnly "org.junit.jupiter:junit-jupiter-engine:$junitVersion"
-    testRuntimeOnly group: 'com.amazonaws', name: 'aws-java-sdk-lambda', version: '1.11.859'
-=======
-    testRuntimeOnly "org.junit.jupiter:junit-jupiter-engine:$junit5Version"
     testRuntimeOnly group: 'com.amazonaws', name: 'aws-java-sdk-lambda', version: '1.11.862'
->>>>>>> 6f41e9af
 }
 
 compileTestKotlin {
