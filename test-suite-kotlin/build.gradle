--- conflicted
+++ resolved
@@ -33,15 +33,12 @@
         exclude module:'micronaut-runtime'
         exclude module:'micronaut-inject'
     }
-<<<<<<< HEAD
     testCompile dependencyModuleVersion("micronaut.test", "micronaut-test-kotlintest"), {
         exclude module:'micronaut-runtime'
         exclude module:'micronaut-inject'
     }
-=======
     testCompile project(":function-client")
     testCompile project(":function-web")
->>>>>>> 495fa6ee
     testCompile 'io.kotlintest:kotlintest-runner-junit5:3.3.0'
     testRuntime "org.junit.jupiter:junit-jupiter-engine:$junit5Version"
     testRuntime group: 'com.amazonaws', name: 'aws-java-sdk-lambda', version: '1.11.285'
