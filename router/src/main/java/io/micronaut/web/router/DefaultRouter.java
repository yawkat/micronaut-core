--- conflicted
+++ resolved
@@ -83,25 +83,18 @@
     @SuppressWarnings("unchecked")
     @Nonnull
     @Override
-<<<<<<< HEAD
-    public <T, R> Stream<UriRouteMatch<T, R>> find(HttpMethod httpMethod, CharSequence uri) {
+    public <T, R> Stream<UriRouteMatch<T, R>> find(@Nonnull HttpMethod httpMethod, @Nonnull CharSequence uri) {
         return find(httpMethod.name(), uri);
     }
 
-    @Override
-    public <T, R> Stream<UriRouteMatch<T, R>> find(HttpRequest request, CharSequence uri) {
+    @Nonnull
+    @Override
+    public <T, R> Stream<UriRouteMatch<T, R>> find(@Nonnull HttpRequest request, @Nonnull CharSequence uri) {
         return find(request.getMethodName(), uri);
     }
 
-    private <T, R> Stream<UriRouteMatch<T, R>> find(String httpMethodName, CharSequence uri) {
-        List<UriRoute> routes = routesByMethod.getOrDefault(httpMethodName, Collections.emptyList());
-        return routes.stream()
-                .map((route -> route.match(uri.toString())))
-                .filter(Optional::isPresent)
-                .map(Optional::get);
-    }
-
-    @Nonnull
+    @Nonnull
+    @Deprecated
     @Override
     public <T, R> Stream<UriRouteMatch<T, R>> find(@Nonnull HttpMethod httpMethod, @Nonnull URI uri) {
         return find(httpMethod.name(), uri.toString());
@@ -115,33 +108,16 @@
                 .filter((match) -> match.test(request) && (!permitsBody || match.accept(request.getContentType().orElse(null))));
     }
 
+    @SuppressWarnings("unchecked")
+    @Nonnull
+    @Override
+    public <T, R> Stream<UriRouteMatch<T, R>> find(@Nonnull HttpMethod httpMethod, @Nonnull CharSequence uri, @Nullable HttpRequest<?> context) {
+        return find(httpMethod, uri);
+    }
+
     @Override
     public Stream<UriRoute> uriRoutes() {
         return routesByMethod.values().stream().flatMap(List::stream);
-=======
-    public <T, R> Stream<UriRouteMatch<T, R>> find(@Nonnull HttpMethod httpMethod, @Nonnull CharSequence uri) {
-        UriRoute[] routes = routesByMethod[httpMethod.ordinal()];
-        String uriString = uri.toString();
-        return Arrays
-            .stream(routes)
-            .map((route -> (UriRouteMatch<T, R>) route.match(uriString).orElse(null)))
-            .filter(Objects::nonNull);
->>>>>>> 700a1eac
-    }
-
-    @SuppressWarnings("unchecked")
-    @Nonnull
-    @Override
-    public <T, R> Stream<UriRouteMatch<T, R>> find(@Nonnull HttpMethod httpMethod, @Nonnull CharSequence uri, @Nullable HttpRequest<?> context) {
-<<<<<<< HEAD
-        List<UriRoute> routes = routesByMethod.get(httpMethod.name());
-        String uriString = uri.toString();
-        return routes.stream()
-                .map((route -> (UriRouteMatch<T, R>) route.match(uriString).orElse(null)))
-                .filter(Objects::nonNull);
-=======
-        return find(httpMethod, uri);
->>>>>>> 700a1eac
     }
 
     @Nonnull
@@ -199,32 +175,9 @@
 
     @Nonnull
     @Override
-<<<<<<< HEAD
-    public <T, R> Optional<UriRouteMatch<T, R>> route(HttpMethod httpMethod, CharSequence uri) {
+    public <T, R> Optional<UriRouteMatch<T, R>> route(@Nonnull HttpMethod httpMethod, @Nonnull CharSequence uri) {
         List<UriRoute> routes = routesByMethod.getOrDefault(httpMethod.name(), Collections.emptyList());
         Optional<UriRouteMatch> result = routes.stream()
-=======
-    public <T, R> Stream<UriRouteMatch<T, R>> find(@Nonnull HttpRequest<?> request) {
-        HttpMethod httpMethod = request.getMethod();
-        boolean permitsBody = HttpMethod.permitsRequestBody(httpMethod);
-        return this.<T, R>find(httpMethod, request.getPath())
-                .filter((match) -> match.test(request) && (!permitsBody || match.accept(request.getContentType().orElse(null))));
-    }
-
-    @Nonnull
-    @Override
-    public Stream<UriRoute> uriRoutes() {
-        return Arrays
-            .stream(routesByMethod)
-            .flatMap(Arrays::stream);
-    }
-
-    @Override
-    public <T, R> Optional<UriRouteMatch<T, R>> route(@Nonnull HttpMethod httpMethod, @Nonnull CharSequence uri) {
-        UriRoute[] routes = routesByMethod[httpMethod.ordinal()];
-        Optional<UriRouteMatch> result = Arrays
-            .stream(routes)
->>>>>>> 700a1eac
             .map((route -> route.match(uri.toString())))
             .filter(Optional::isPresent)
             .map(Optional::get)
@@ -302,35 +255,30 @@
     }
 
     @SuppressWarnings("unchecked")
-    @Nonnull
-    @Override
-<<<<<<< HEAD
-    public <T, R> Stream<UriRouteMatch<T, R>> findAny(CharSequence uri) {
+    @Deprecated
+    @Nonnull
+    @Override
+    public <T, R> Stream<UriRouteMatch<T, R>> findAny(@Nonnull CharSequence uri) {
+        return findAny(uri, null);
+    }
+
+    @SuppressWarnings("unchecked")
+    @Nonnull
+    @Override
+    public <T, R> Stream<UriRouteMatch<T, R>> findAny(@Nonnull CharSequence uri, @Nullable HttpRequest<?> context) {
         return uriRoutes()
-=======
-    public <T, R> Stream<UriRouteMatch<T, R>> findAny(@Nonnull CharSequence uri) {
-        return Arrays
-            .stream(routesByMethod)
->>>>>>> 700a1eac
-            .filter(Objects::nonNull)
-            .map(route -> route.match(uri.toString()))
-            .filter(Optional::isPresent)
-            .map(Optional::get);
-    }
-
-    @SuppressWarnings("unchecked")
-    @Nonnull
-    @Override
-    public <T, R> Stream<UriRouteMatch<T, R>> findAny(@Nonnull CharSequence uri, @Nullable HttpRequest<?> context) {
-<<<<<<< HEAD
-        return routesByMethod.values().stream()
-                .flatMap(List::stream)
+                .filter(Objects::nonNull)
                 .map(route -> route.match(uri.toString()))
                 .filter(Optional::isPresent)
                 .map(Optional::get);
-=======
-        return findAny(uri);
->>>>>>> 700a1eac
+    }
+
+    private <T, R> Stream<UriRouteMatch<T, R>> find(String httpMethodName, CharSequence uri) {
+        List<UriRoute> routes = routesByMethod.getOrDefault(httpMethodName, Collections.emptyList());
+        return routes.stream()
+                .map((route -> route.match(uri.toString())))
+                .filter(Optional::isPresent)
+                .map(Optional::get);
     }
 
     private UriRoute[] finalizeRoutes(List<UriRoute> routes) {
