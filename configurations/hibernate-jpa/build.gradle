--- conflicted
+++ resolved
@@ -10,22 +10,14 @@
     compile project(":configurations:hibernate-validator")
     compileOnly project(":inject-java")
     compileOnly project(":management")
-<<<<<<< HEAD
-    compileOnly project(":configurations:micrometer-core")
     compile dependencyModuleVersion("hibernate", "hibernate-jcache")
     runtime 'javax.xml.bind:jaxb-api:2.3.1'
-=======
     compileOnly dependencyVersion("micronaut.micrometer")
->>>>>>> c030dc62
 
     testCompile project(":inject-groovy")
     testCompile project(":inject-java")
     testRuntime project(":configurations:jdbc-tomcat")
     testRuntime dependencyVersion("h2")
-<<<<<<< HEAD
-    testCompile project(":configurations:micrometer-core")
+    testCompile dependencyVersion("micronaut.micrometer")
     testCompile dependencyModuleVersion("hibernate", "hibernate-jcache")
-=======
-    testCompile dependencyVersion("micronaut.micrometer")
->>>>>>> c030dc62
 }