--- conflicted
+++ resolved
@@ -367,11 +367,7 @@
                 List<JavaClassElement> bounds = boundsUnresolved.stream()
                         .map(tm -> (JavaClassElement) mirrorToClassElement(tm, visitorContext, finalGenericsInfo, includeTypeAnnotations))
                         .collect(Collectors.toList());
-<<<<<<< HEAD
-                return new JavaFreeTypeVariableElement(tv, bounds, 0);
-=======
                 return new JavaGenericPlaceholderElement(tv, bounds, 0);
->>>>>>> 13fce119
             }
 
         } else if (returnType instanceof ArrayType) {
