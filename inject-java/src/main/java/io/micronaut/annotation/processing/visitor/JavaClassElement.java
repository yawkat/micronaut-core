--- conflicted
+++ resolved
@@ -933,11 +933,7 @@
 
     @NonNull
     @Override
-<<<<<<< HEAD
-    public List<ClassElement> getBoundTypeArguments() {
-=======
     public List<ClassElement> getBoundGenericTypes() {
->>>>>>> 13fce119
         return typeArguments.stream()
                 //return getGenericTypeInfo().getOrDefault(classElement.getQualifiedName().toString(), Collections.emptyMap()).values().stream()
                 .map(tm -> mirrorToClassElement(tm, visitorContext, getGenericTypeInfo()))
@@ -946,27 +942,16 @@
 
     @NonNull
     @Override
-<<<<<<< HEAD
-    public List<? extends FreeTypeVariableElement> getDeclaredTypeVariables() {
-        return classElement.getTypeParameters().stream()
-                // we want the *declared* variables, so we don't pass in our genericsInfo.
-                .map(tpe -> (FreeTypeVariableElement) mirrorToClassElement(tpe.asType(), visitorContext))
-=======
     public List<? extends GenericPlaceholderElement> getDeclaredGenericPlaceholders() {
         return classElement.getTypeParameters().stream()
                 // we want the *declared* variables, so we don't pass in our genericsInfo.
                 .map(tpe -> (GenericPlaceholderElement) mirrorToClassElement(tpe.asType(), visitorContext))
->>>>>>> 13fce119
                 .collect(Collectors.toList());
     }
 
     @NonNull
     @Override
-<<<<<<< HEAD
-    public ClassElement getRawClass() {
-=======
     public ClassElement getRawClassElement() {
->>>>>>> 13fce119
         return visitorContext.getElementFactory().newClassElement(classElement, visitorContext.getAnnotationUtils().getAnnotationMetadata(classElement))
                 .withArrayDimensions(getArrayDimensions());
     }
@@ -990,19 +975,11 @@
             }
             TypeMirror lowerBound = lowerBounds.isEmpty() ? null : toTypeMirror(visitorContext, lowerBounds.get(0));
             return visitorContext.getTypes().getWildcardType(upperBound, lowerBound);
-<<<<<<< HEAD
-        } else if (element.isFreeTypeVariable()) {
-            if (!(element instanceof JavaFreeTypeVariableElement)) {
-                throw new UnsupportedOperationException("Free type variable on non-java class");
-            }
-            return ((JavaFreeTypeVariableElement) element).realTypeVariable;
-=======
         } else if (element.isGenericPlaceholder()) {
             if (!(element instanceof JavaGenericPlaceholderElement)) {
                 throw new UnsupportedOperationException("Free type variable on non-java class");
             }
             return ((JavaGenericPlaceholderElement) element).realTypeVariable;
->>>>>>> 13fce119
         } else {
             if (element instanceof JavaClassElement) {
                 return visitorContext.getTypes().getDeclaredType(
@@ -1011,22 +988,14 @@
             } else {
                 return visitorContext.getTypes().getDeclaredType(
                         ((JavaClassElement) visitorContext.getClassElement(element.getName()).get()).classElement,
-<<<<<<< HEAD
-                        element.getBoundTypeArguments().stream().map(ce -> toTypeMirror(visitorContext, ce)).toArray(TypeMirror[]::new));
-=======
                         element.getBoundGenericTypes().stream().map(ce -> toTypeMirror(visitorContext, ce)).toArray(TypeMirror[]::new));
->>>>>>> 13fce119
             }
         }
     }
 
     @NonNull
     @Override
-<<<<<<< HEAD
-    public ClassElement withBoundTypeArguments(@NonNull List<? extends ClassElement> typeArguments) {
-=======
     public ClassElement withBoundGenericTypes(@NonNull List<? extends ClassElement> typeArguments) {
->>>>>>> 13fce119
         if (typeArguments.isEmpty() && this.typeArguments.isEmpty()) {
             return this;
         }
@@ -1050,21 +1019,12 @@
     }
 
     @Override
-<<<<<<< HEAD
-    public ClassElement foldTypes(@NonNull Function<ClassElement, ClassElement> fold) {
-        List<ClassElement> typeArgs = getBoundTypeArguments().stream().map(arg -> arg.foldTypes(fold)).collect(Collectors.toList());
-        if (typeArgs.contains(null)) {
-            typeArgs = Collections.emptyList();
-        }
-        return fold.apply(withBoundTypeArguments(typeArgs));
-=======
     public ClassElement foldBoundGenericTypes(@NonNull Function<ClassElement, ClassElement> fold) {
         List<ClassElement> typeArgs = getBoundGenericTypes().stream().map(arg -> arg.foldBoundGenericTypes(fold)).collect(Collectors.toList());
         if (typeArgs.contains(null)) {
             typeArgs = Collections.emptyList();
         }
         return fold.apply(withBoundGenericTypes(typeArgs));
->>>>>>> 13fce119
     }
 
     @Override
