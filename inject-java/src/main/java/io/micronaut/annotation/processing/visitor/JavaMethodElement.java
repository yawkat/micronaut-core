--- conflicted
+++ resolved
@@ -21,11 +21,7 @@
 import io.micronaut.core.util.ArrayUtils;
 import io.micronaut.core.util.CollectionUtils;
 import io.micronaut.inject.ast.ClassElement;
-<<<<<<< HEAD
-import io.micronaut.inject.ast.FreeTypeVariableElement;
-=======
 import io.micronaut.inject.ast.GenericPlaceholderElement;
->>>>>>> 13fce119
 import io.micronaut.inject.ast.MethodElement;
 import io.micronaut.inject.ast.ParameterElement;
 import io.micronaut.inject.ast.PrimitiveElement;
@@ -100,15 +96,9 @@
     }
 
     @Override
-<<<<<<< HEAD
-    public List<? extends FreeTypeVariableElement> getDeclaredTypeVariables() {
-        return executableElement.getTypeParameters().stream()
-                .map(tpe -> (FreeTypeVariableElement) mirrorToClassElement(tpe.asType(), visitorContext))
-=======
     public List<? extends GenericPlaceholderElement> getDeclaredTypeVariables() {
         return executableElement.getTypeParameters().stream()
                 .map(tpe -> (GenericPlaceholderElement) mirrorToClassElement(tpe.asType(), visitorContext))
->>>>>>> 13fce119
                 .collect(Collectors.toList());
     }
 
