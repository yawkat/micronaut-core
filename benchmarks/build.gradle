plugins {
    id "me.champeau.gradle.jmh" version "0.4.8"
}

dependencies {
    annotationProcessor project(":inject-java")
    annotationProcessor project(":validation")
    compileOnly project(":validation")
<<<<<<< HEAD
    compile project(":inject")
    compile project(":inject-java-test")
    compile project(":inject-java")
    compile project(":http-server-netty")
    compile project(":validation")
    compile project(":runtime")
    compile project(":xml")
    compileOnly dependencyModuleVersion("netty", "netty-all")
    compile 'org.mockito:mockito-core:2.1.0'
=======
    api project(":inject")
    api project(":inject-java-test")
    api project(":validation")
    api project(":runtime")
>>>>>>> 1ad38ae7

    jmh 'org.openjdk.jmh:jmh-core:1.22'
    jmh 'org.openjdk.jmh:jmh-generator-annprocess:1.22'
}
jmh {
    include =['io.micronaut.aop.around.AroundCompileBenchmark']
    duplicateClassesStrategy = 'warn'
    warmupIterations = 2
    iterations = 4
    fork = 1
    resultFormat = 'JSON'
}<|MERGE_RESOLUTION|>--- conflicted
+++ resolved
@@ -6,22 +6,11 @@
     annotationProcessor project(":inject-java")
     annotationProcessor project(":validation")
     compileOnly project(":validation")
-<<<<<<< HEAD
-    compile project(":inject")
-    compile project(":inject-java-test")
-    compile project(":inject-java")
-    compile project(":http-server-netty")
-    compile project(":validation")
-    compile project(":runtime")
-    compile project(":xml")
-    compileOnly dependencyModuleVersion("netty", "netty-all")
-    compile 'org.mockito:mockito-core:2.1.0'
-=======
     api project(":inject")
     api project(":inject-java-test")
     api project(":validation")
     api project(":runtime")
->>>>>>> 1ad38ae7
+    api project(":xml")
 
     jmh 'org.openjdk.jmh:jmh-core:1.22'
     jmh 'org.openjdk.jmh:jmh-generator-annprocess:1.22'
