--- conflicted
+++ resolved
@@ -31,11 +31,7 @@
 interface PetClient extends PetOperations {
 
     @Override
-<<<<<<< HEAD
-    Mono<Pet> save(String name, int age)
-=======
-    Single<Pet> save(@NotBlank String name, @Min(1L) int age)
->>>>>>> 5783b635
+    Mono<Pet> save(@NotBlank String name, @Min(1L) int age)
 
     @Get("/{name}")
     Mono<Pet> get(String name)
